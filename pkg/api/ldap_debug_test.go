--- conflicted
+++ resolved
@@ -411,11 +411,7 @@
 }
 
 func TestPostSyncUserWithLDAPAPIEndpoint_Success(t *testing.T) {
-<<<<<<< HEAD
-	sc := postSyncUserWithLDAPContext(t, "/api/admin/ldap/sync/34", func(t *testing.T) {
-=======
 	sc := postSyncUserWithLDAPContext(t, "/api/admin/ldap/sync/34", func(t *testing.T, sc *scenarioContext) {
->>>>>>> 92585ddc
 		getLDAPConfig = func(*setting.Cfg) (*ldap.Config, error) {
 			return &ldap.Config{}, nil
 		}
@@ -460,11 +456,7 @@
 }
 
 func TestPostSyncUserWithLDAPAPIEndpoint_WhenUserNotFound(t *testing.T) {
-<<<<<<< HEAD
-	sc := postSyncUserWithLDAPContext(t, "/api/admin/ldap/sync/34", func(t *testing.T) {
-=======
 	sc := postSyncUserWithLDAPContext(t, "/api/admin/ldap/sync/34", func(t *testing.T, sc *scenarioContext) {
->>>>>>> 92585ddc
 		getLDAPConfig = func(*setting.Cfg) (*ldap.Config, error) {
 			return &ldap.Config{}, nil
 		}
@@ -492,11 +484,7 @@
 }
 
 func TestPostSyncUserWithLDAPAPIEndpoint_WhenGrafanaAdmin(t *testing.T) {
-<<<<<<< HEAD
-	sc := postSyncUserWithLDAPContext(t, "/api/admin/ldap/sync/34", func(t *testing.T) {
-=======
 	sc := postSyncUserWithLDAPContext(t, "/api/admin/ldap/sync/34", func(t *testing.T, sc *scenarioContext) {
->>>>>>> 92585ddc
 		getLDAPConfig = func(*setting.Cfg) (*ldap.Config, error) {
 			return &ldap.Config{}, nil
 		}
@@ -537,11 +525,7 @@
 }
 
 func TestPostSyncUserWithLDAPAPIEndpoint_WhenUserNotInLDAP(t *testing.T) {
-<<<<<<< HEAD
-	sc := postSyncUserWithLDAPContext(t, "/api/admin/ldap/sync/34", func(t *testing.T) {
-=======
 	sc := postSyncUserWithLDAPContext(t, "/api/admin/ldap/sync/34", func(t *testing.T, sc *scenarioContext) {
->>>>>>> 92585ddc
 		getLDAPConfig = func(*setting.Cfg) (*ldap.Config, error) {
 			return &ldap.Config{}, nil
 		}
