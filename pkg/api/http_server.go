--- conflicted
+++ resolved
@@ -70,20 +70,14 @@
 	BackendPluginManager backendplugin.Manager            `inject:""`
 	PluginManager        *plugins.PluginManager           `inject:""`
 	SearchService        *search.SearchService            `inject:""`
-<<<<<<< HEAD
+	Live                 *live.GrafanaLive
 	Listener             net.Listener
-=======
-	Live                 *live.GrafanaLive
->>>>>>> 9bbebdca
 }
 
 func (hs *HTTPServer) Init() error {
 	hs.log = log.New("http.server")
 
-<<<<<<< HEAD
 	hs.routeRegister = routing.NewRouteRegister(middleware.RequestMetrics, middleware.RequestTracing)
-	hs.streamManager = live.NewStreamManager()
-=======
 	// Set up a websocket broker
 	if hs.Cfg.IsLiveEnabled() { // feature flag
 		node, err := live.InitalizeBroker()
@@ -97,7 +91,6 @@
 		go live.RunRandomCSV(hs.Live, "random-flakey-stream", 400, .6)
 	}
 
->>>>>>> 9bbebdca
 	hs.macaron = hs.newMacaron()
 	hs.registerRoutes()
 
