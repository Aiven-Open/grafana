package live

import (
	"encoding/json"
	"fmt"
	"strings"
	"sync"

	"github.com/centrifugal/centrifuge"
	"github.com/grafana/grafana/pkg/infra/log"
	"github.com/grafana/grafana/pkg/models"
	"github.com/grafana/grafana/pkg/plugins"
	"github.com/grafana/grafana/pkg/services/live/features"
)

var (
	logger   = log.New("live")
	loggerCF = log.New("live.centrifuge")
)

// CoreGrafanaScope list of core features
type CoreGrafanaScope struct {
	Features map[string]models.ChannelNamespaceHandler

	// The generic service to advertise dashboard changes
	Dashboards models.DashboardActivityChannel
}

// GrafanaLive pretends to be the server
type GrafanaLive struct {
	node *centrifuge.Node

<<<<<<< HEAD
=======
	// The websocket handler
>>>>>>> 726bb447
	WebsocketHandler interface{}

	// Full channel handler
	channels   map[string]models.ChannelHandler
	channelsMu sync.RWMutex

	// The core internal features
	GrafanaScope CoreGrafanaScope
}

// InitializeBroker initializes the broker and starts listening for requests.
func InitializeBroker() (*GrafanaLive, error) {
	glive := &GrafanaLive{
		channels:   make(map[string]models.ChannelHandler),
		channelsMu: sync.RWMutex{},
		GrafanaScope: CoreGrafanaScope{
			Features: make(map[string]models.ChannelNamespaceHandler),
		},
	}

	// We use default config here as starting point. Default config contains
	// reasonable values for available options.
	cfg := centrifuge.DefaultConfig

	// cfg.LogLevel = centrifuge.LogLevelDebug
	cfg.LogHandler = handleLog

	// This function is called fast and often -- it must be sychronized
	cfg.ChannelOptionsFunc = func(channel string) (centrifuge.ChannelOptions, bool, error) {
		handler, err := glive.GetChannelHandler(channel)
		if err != nil {
			logger.Error("ChannelOptionsFunc", "channel", channel, "err", err)
			if err.Error() == "404" { // ????
				return centrifuge.ChannelOptions{}, false, nil
			}
			return centrifuge.ChannelOptions{}, true, err
		}
		opts := handler.GetChannelOptions(channel)
		return opts, true, nil
	}

	// Node is the core object in Centrifuge library responsible for many useful
	// things. For example Node allows to publish messages to channels from server
	// side with its Publish method, but in this example we will publish messages
	// only from client side.
	node, err := centrifuge.New(cfg)
	if err != nil {
		return nil, err
	}
	glive.node = node

	// Initialize the main features
	dash := &features.DashboardHandler{
		Publisher: glive.Publish,
	}

	glive.GrafanaScope.Dashboards = dash
	glive.GrafanaScope.Features["dashboard"] = dash
	glive.GrafanaScope.Features["testdata"] = &features.TestdataSupplier{
		Publisher: glive.Publish,
	}
	glive.GrafanaScope.Features["broadcast"] = &features.BroadcastRunner{
		Publisher: glive.Publish,
	}
	glive.GrafanaScope.Features["measurements"] = &features.MeasurementsRunner{
		Publisher: glive.Publish,
	}

	// Set ConnectHandler called when client successfully connected to Node. Your code
	// inside handler must be synchronized since it will be called concurrently from
	// different goroutines (belonging to different client connections). This is also
	// true for other event handlers.
	node.OnConnect(func(c *centrifuge.Client) {
		// In our example transport will always be Websocket but it can also be SockJS.
		transportName := c.Transport().Name()

		// In our example clients connect with JSON protocol but it can also be Protobuf.
		transportEncoding := c.Transport().Encoding()
		logger.Debug("client connected", "transport", transportName, "encoding", transportEncoding)
	})

	// Set Disconnect handler to react on client disconnect events.
	node.OnDisconnect(func(c *centrifuge.Client, e centrifuge.DisconnectEvent) {
		logger.Info("client disconnected")
	})

	// Set SubscribeHandler to react on every channel subscription attempt
	// initiated by client. Here you can theoretically return an error or
	// disconnect client from server if needed. But now we just accept
	// all subscriptions to all channels. In real life you may use a more
	// complex permission check here.
	node.OnSubscribe(func(c *centrifuge.Client, e centrifuge.SubscribeEvent) (centrifuge.SubscribeReply, error) {
		reply := centrifuge.SubscribeReply{}

		handler, err := glive.GetChannelHandler(e.Channel)
		if err != nil {
			return reply, err
		}

		err = handler.OnSubscribe(c, e)
		if err != nil {
			return reply, err
		}

		return reply, nil
	})

	node.OnUnsubscribe(func(c *centrifuge.Client, e centrifuge.UnsubscribeEvent) {
		logger.Debug("unsubscribe from channel", "channel", e.Channel, "user", c.UserID())
	})

	// Called when something is written to the websocket
	node.OnPublish(func(c *centrifuge.Client, e centrifuge.PublishEvent) (centrifuge.PublishReply, error) {
		reply := centrifuge.PublishReply{}
		handler, err := glive.GetChannelHandler(e.Channel)
		if err != nil {
			return reply, err
		}

		data, err := handler.OnPublish(c, e)
		if err != nil {
			return reply, err
		}
		if len(data) > 0 {
			_, err = node.Publish(e.Channel, e.Data)
		}
		return centrifuge.PublishReply{}, err // returns an error if it could not publish
	})

	// Run node. This method does not block.
	if err := node.Run(); err != nil {
		return nil, err
	}

	// SockJS will find the best protocol possible for the browser
	sockJsPrefix := "/live/sockjs"
	sockjsHandler := centrifuge.NewSockjsHandler(node, centrifuge.SockjsConfig{
		HandlerPrefix:            sockJsPrefix,
		WebsocketReadBufferSize:  1024,
		WebsocketWriteBufferSize: 1024,
	})

	// Use a direct websocket from go clients
	wsHandler := centrifuge.NewWebsocketHandler(node, centrifuge.WebsocketConfig{
		ReadBufferSize:  1024,
		WriteBufferSize: 1024,
	})

	glive.WebsocketHandler = func(ctx *models.ReqContext) {
		user := ctx.SignedInUser
		if user == nil {
			ctx.Resp.WriteHeader(401)
			return
		}

		dto := models.UserProfileDTO{
			Id:             user.UserId,
			Name:           user.Name,
			Email:          user.Email,
			Login:          user.Login,
			IsGrafanaAdmin: user.IsGrafanaAdmin,
			OrgId:          user.OrgId,
		}

		jsonData, err := json.Marshal(dto)
		if err != nil {
			logger.Debug("error reading user", "dto", dto)
			ctx.Resp.WriteHeader(404)
			return
		}
		logger.Info("Logged in user", "user", user)

		cred := &centrifuge.Credentials{
			UserID: fmt.Sprintf("%d", user.UserId),
			Info:   jsonData,
		}
		newCtx := centrifuge.SetCredentials(ctx.Req.Context(), cred)

		r := ctx.Req.Request
		r = r.WithContext(newCtx) // Set a user ID

		// Check if this is a direct websocket connection
		path := ctx.Req.URL.Path
		if strings.Contains(path, "live/ws") {
			wsHandler.ServeHTTP(ctx.Resp, r)
			return
		}

		if strings.Contains(path, sockJsPrefix) {
			sockjsHandler.ServeHTTP(ctx.Resp, r)
			return
		}

		// Unknown path
		ctx.Resp.WriteHeader(404)
	}
	return glive, nil
}

// GetChannelHandler gives threadsafe access to the channel
func (g *GrafanaLive) GetChannelHandler(channel string) (models.ChannelHandler, error) {
	g.channelsMu.RLock()
	c, ok := g.channels[channel]
	g.channelsMu.RUnlock() // defer? but then you can't lock further down
	if ok {
		return c, nil
	}

	// Parse the identifier ${scope}/${namespace}/${path}
	id := ParseChannelAddress(channel)
	if !id.IsValid() {
		return nil, fmt.Errorf("invalid channel")
	}
	logger.Info("initChannel", "channel", channel, "id", id)

	g.channelsMu.Lock()
	defer g.channelsMu.Unlock()
	c, ok = g.channels[channel] // may have filled in while locked
	if ok {
		return c, nil
	}

	c, err := g.initChannel(id)
	if err != nil {
		return nil, err
	}
	g.channels[channel] = c
	return c, nil
}

// GetChannelNamespace gives threadsafe access to the channel
func (g *GrafanaLive) GetChannelNamespace(scope string, name string) (models.ChannelNamespaceHandler, error) {
	if scope == "grafana" {
		p, ok := g.GrafanaScope.Features[name]
		if ok {
			return p, nil
		}
		return nil, fmt.Errorf("Unknown feature: %s", name)
	}

	if scope == "ds" {
		return nil, fmt.Errorf("todo... look up datasource: %s", name)
	}

	if scope == "plugin" {
		p, ok := plugins.Plugins[name]
		if ok {
			h := &PluginHandler{
				Plugin: p,
			}
			return h, nil
		}
		return nil, fmt.Errorf("unknown plugin: %s", name)
	}

	return nil, fmt.Errorf("invalid scope: %s", scope)
}

func (g *GrafanaLive) initChannel(id ChannelAddress) (models.ChannelHandler, error) {
	namespace, err := g.GetChannelNamespace(id.Scope, id.Namespace)
	if err != nil {
		return nil, err
	}

	// First access will initalize
	return namespace.GetHandlerForPath(id.Path)
}

// Publish sends the data to the channel without checking permissions etc
func (g *GrafanaLive) Publish(channel string, data []byte) error {
	_, err := g.node.Publish(channel, data)
	return err
}

// Write to the standard log15 logger
func handleLog(msg centrifuge.LogEntry) {
	arr := make([]interface{}, 0)
	for k, v := range msg.Fields {
		if v == nil {
			v = "<nil>"
		} else if v == "" {
			v = "<empty>"
		}
		arr = append(arr, k, v)
	}

	switch msg.Level {
	case centrifuge.LogLevelDebug:
		loggerCF.Debug(msg.Message, arr...)
	case centrifuge.LogLevelError:
		loggerCF.Error(msg.Message, arr...)
	case centrifuge.LogLevelInfo:
		loggerCF.Info(msg.Message, arr...)
	}
}<|MERGE_RESOLUTION|>--- conflicted
+++ resolved
@@ -30,10 +30,7 @@
 type GrafanaLive struct {
 	node *centrifuge.Node
 
-<<<<<<< HEAD
-=======
 	// The websocket handler
->>>>>>> 726bb447
 	WebsocketHandler interface{}
 
 	// Full channel handler
@@ -298,7 +295,7 @@
 		return nil, err
 	}
 
-	// First access will initalize
+	// First access will initialize
 	return namespace.GetHandlerForPath(id.Path)
 }
 
