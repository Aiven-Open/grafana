--- conflicted
+++ resolved
@@ -93,11 +93,7 @@
 	}
 }
 
-<<<<<<< HEAD
-// IsEnabled checks if the auth proxy is enabled
-=======
 // IsEnabled checks if the auth proxy is enabled.
->>>>>>> 57c4886c
 func (auth *AuthProxy) IsEnabled() bool {
 	// Bail if the setting is not enabled
 	return auth.cfg.AuthProxyEnabled
