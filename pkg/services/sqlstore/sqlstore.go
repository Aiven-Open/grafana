package sqlstore

import (
	"context"
	"fmt"
	"net/url"
	"os"
	"path"
	"path/filepath"
	"strings"
	"time"

	"github.com/go-sql-driver/mysql"
	"github.com/grafana/grafana/pkg/bus"
	"github.com/grafana/grafana/pkg/infra/fs"
	"github.com/grafana/grafana/pkg/infra/localcache"
	"github.com/grafana/grafana/pkg/infra/log"
	"github.com/grafana/grafana/pkg/models"
	"github.com/grafana/grafana/pkg/registry"
	"github.com/grafana/grafana/pkg/services/annotations"
	"github.com/grafana/grafana/pkg/services/sqlstore/migrations"
	"github.com/grafana/grafana/pkg/services/sqlstore/migrator"
	"github.com/grafana/grafana/pkg/services/sqlstore/sqlutil"
	"github.com/grafana/grafana/pkg/setting"
	_ "github.com/grafana/grafana/pkg/tsdb/mssql"
	"github.com/grafana/grafana/pkg/util"
	"github.com/grafana/grafana/pkg/util/errutil"
	_ "github.com/lib/pq"
	"xorm.io/xorm"
)

var (
	x       *xorm.Engine
	dialect migrator.Dialect

	sqlog log.Logger = log.New("sqlstore")
)

// ContextSessionKey is used as key to save values in `context.Context`
type ContextSessionKey struct{}

const ServiceName = "SqlStore"
const InitPriority = registry.High
<<<<<<< HEAD

func init() {
	ss := &SQLStore{}
	ss.Register()
=======

func init() {
	ss := &SQLStore{}

	// This change will make xorm use an empty default schema for postgres and
	// by that mimic the functionality of how it was functioning before
	// xorm's changes above.
	xorm.DefaultPostgresSchema = ""

	registry.Register(&registry.Descriptor{
		Name:         ServiceName,
		Instance:     ss,
		InitPriority: InitPriority,
	})
>>>>>>> 92585ddc
}

type SQLStore struct {
	Cfg          *setting.Cfg             `inject:""`
	Bus          bus.Bus                  `inject:""`
	CacheService *localcache.CacheService `inject:""`

	dbCfg                       DatabaseConfig
	engine                      *xorm.Engine
	log                         log.Logger
	Dialect                     migrator.Dialect
	skipEnsureDefaultOrgAndUser bool
}

// Register registers the SQLStore service with the DI system.
func (ss *SQLStore) Register() {
	// This change will make xorm use an empty default schema for postgres and
	// by that mimic the functionality of how it was functioning before
	// xorm's changes above.
	xorm.DefaultPostgresSchema = ""

	registry.Register(&registry.Descriptor{
		Name:         ServiceName,
		Instance:     ss,
		InitPriority: InitPriority,
	})
}

func (ss *SQLStore) Init() error {
	ss.log = log.New("sqlstore")
	ss.readConfig()

	engine, err := ss.getEngine()
	if err != nil {
		return errutil.Wrap("failed to connect to database", err)
	}

	ss.engine = engine
	ss.Dialect = migrator.NewDialect(ss.engine)

	// temporarily still set global var
	x = engine
	dialect = ss.Dialect

	migrator := migrator.NewMigrator(engine)
	migrations.AddMigrations(migrator)

	for _, descriptor := range registry.GetServices() {
		sc, ok := descriptor.Instance.(registry.DatabaseMigrator)
		if ok {
			sc.AddMigration(migrator)
		}
	}

	if err := migrator.Start(); err != nil {
		return errutil.Wrap("migration failed", err)
	}

	// Init repo instances
	annotations.SetRepository(&SQLAnnotationRepo{})
	annotations.SetAnnotationCleaner(&AnnotationCleanupService{batchSize: 100, log: log.New("annotationcleaner")})
	ss.Bus.SetTransactionManager(ss)

	// Register handlers
	ss.addUserQueryAndCommandHandlers()
	ss.addAlertNotificationUidByIdHandler()
	ss.addPreferencesQueryAndCommandHandlers()

	if ss.skipEnsureDefaultOrgAndUser {
		return nil
	}

	return ss.ensureMainOrgAndAdminUser()
}

func (ss *SQLStore) ensureMainOrgAndAdminUser() error {
	err := ss.InTransaction(context.Background(), func(ctx context.Context) error {
<<<<<<< HEAD
		var stats models.SystemUserCountStats
		err := ss.WithDbSession(ctx, func(sess *DBSession) error {
			var rawSql = `SELECT COUNT(id) AS Count FROM ` + dialect.Quote("user")
			if _, err := sess.SQL(rawSql).Get(&stats); err != nil {
=======
		ss.log.Debug("Ensuring main org and admin user exist")
		var stats models.SystemUserCountStats
		err := ss.WithDbSession(ctx, func(sess *DBSession) error {
			// TODO: Should be able to rename "Count" to "count", for more standard SQL style
			// Just have to make sure it gets deserialized properly into models.SystemUserCountStats
			rawSQL := `SELECT COUNT(id) AS Count FROM ` + dialect.Quote("user")
			if _, err := sess.SQL(rawSQL).Get(&stats); err != nil {
>>>>>>> 92585ddc
				return fmt.Errorf("could not determine if admin user exists: %w", err)
			}

			return nil
		})
		if err != nil {
			return err
		}

		if stats.Count > 0 {
			return nil
		}

		// ensure admin user
		if !ss.Cfg.DisableInitAdminCreation {
			ss.log.Debug("Creating default admin user")
			cmd := models.CreateUserCommand{
				Login:    ss.Cfg.AdminUser,
				Email:    ss.Cfg.AdminUser + "@localhost",
				Password: ss.Cfg.AdminPassword,
				IsAdmin:  true,
			}
			if err := bus.DispatchCtx(ctx, &cmd); err != nil {
				return fmt.Errorf("failed to create admin user: %s", err)
			}

			ss.log.Info("Created default admin", "user", ss.Cfg.AdminUser)
			return nil
		}

		// ensure default org even if default admin user is disabled
		if err := inTransactionCtx(ctx, func(sess *DBSession) error {
			_, err := getOrCreateOrg(sess, mainOrgName)
			return err
		}); err != nil {
			return fmt.Errorf("failed to create default organization: %w", err)
		}

		ss.log.Info("Created default organization")
		return nil
	})

	return err
}

func (ss *SQLStore) buildExtraConnectionString(sep rune) string {
	if ss.dbCfg.UrlQueryParams == nil {
		return ""
	}

	var sb strings.Builder
	for key, values := range ss.dbCfg.UrlQueryParams {
		for _, value := range values {
			sb.WriteRune(sep)
			sb.WriteString(key)
			sb.WriteRune('=')
			sb.WriteString(value)
		}
	}
	return sb.String()
}

func (ss *SQLStore) buildConnectionString() (string, error) {
	cnnstr := ss.dbCfg.ConnectionString

	// special case used by integration tests
	if cnnstr != "" {
		return cnnstr, nil
	}

	switch ss.dbCfg.Type {
	case migrator.MySQL:
		protocol := "tcp"
		if strings.HasPrefix(ss.dbCfg.Host, "/") {
			protocol = "unix"
		}

		cnnstr = fmt.Sprintf("%s:%s@%s(%s)/%s?collation=utf8mb4_unicode_ci&allowNativePasswords=true",
			ss.dbCfg.User, ss.dbCfg.Pwd, protocol, ss.dbCfg.Host, ss.dbCfg.Name)

		if ss.dbCfg.SslMode == "true" || ss.dbCfg.SslMode == "skip-verify" {
			tlsCert, err := makeCert(ss.dbCfg)
			if err != nil {
				return "", err
			}
			if err := mysql.RegisterTLSConfig("custom", tlsCert); err != nil {
				return "", err
			}

			cnnstr += "&tls=custom"
		}

		cnnstr += ss.buildExtraConnectionString('&')
	case migrator.Postgres:
		addr, err := util.SplitHostPortDefault(ss.dbCfg.Host, "127.0.0.1", "5432")
		if err != nil {
			return "", errutil.Wrapf(err, "Invalid host specifier '%s'", ss.dbCfg.Host)
		}

		if ss.dbCfg.Pwd == "" {
			ss.dbCfg.Pwd = "''"
		}
		if ss.dbCfg.User == "" {
			ss.dbCfg.User = "''"
		}
		cnnstr = fmt.Sprintf("user=%s password=%s host=%s port=%s dbname=%s sslmode=%s sslcert=%s sslkey=%s sslrootcert=%s",
			ss.dbCfg.User, ss.dbCfg.Pwd, addr.Host, addr.Port, ss.dbCfg.Name, ss.dbCfg.SslMode, ss.dbCfg.ClientCertPath,
			ss.dbCfg.ClientKeyPath, ss.dbCfg.CaCertPath)

		cnnstr += ss.buildExtraConnectionString(' ')
	case migrator.SQLite:
		// special case for tests
		if !filepath.IsAbs(ss.dbCfg.Path) {
			ss.dbCfg.Path = filepath.Join(ss.Cfg.DataPath, ss.dbCfg.Path)
		}
		if err := os.MkdirAll(path.Dir(ss.dbCfg.Path), os.ModePerm); err != nil {
			return "", err
		}

		cnnstr = fmt.Sprintf("file:%s?cache=%s&mode=rwc", ss.dbCfg.Path, ss.dbCfg.CacheMode)
		cnnstr += ss.buildExtraConnectionString('&')
	default:
		return "", fmt.Errorf("unknown database type: %s", ss.dbCfg.Type)
	}

	return cnnstr, nil
}

func (ss *SQLStore) getEngine() (*xorm.Engine, error) {
	connectionString, err := ss.buildConnectionString()
	if err != nil {
		return nil, err
	}

	sqlog.Info("Connecting to DB", "dbtype", ss.dbCfg.Type)
	if ss.dbCfg.Type == migrator.SQLite && strings.HasPrefix(connectionString, "file:") {
		exists, err := fs.Exists(ss.dbCfg.Path)
		if err != nil {
			return nil, errutil.Wrapf(err, "can't check for existence of %q", ss.dbCfg.Path)
		}

		const perms = 0640
		if !exists {
			ss.log.Info("Creating SQLite database file", "path", ss.dbCfg.Path)
			f, err := os.OpenFile(ss.dbCfg.Path, os.O_CREATE|os.O_RDWR, perms)
			if err != nil {
				return nil, errutil.Wrapf(err, "failed to create SQLite database file %q", ss.dbCfg.Path)
			}
			if err := f.Close(); err != nil {
				return nil, errutil.Wrapf(err, "failed to create SQLite database file %q", ss.dbCfg.Path)
			}
		} else {
			fi, err := os.Lstat(ss.dbCfg.Path)
			if err != nil {
				return nil, errutil.Wrapf(err, "failed to stat SQLite database file %q", ss.dbCfg.Path)
			}
			m := fi.Mode() & os.ModePerm
			if m|perms != perms {
				ss.log.Warn("SQLite database file has broader permissions than it should",
					"path", ss.dbCfg.Path, "mode", m, "expected", os.FileMode(perms))
			}
		}
	}
	engine, err := xorm.NewEngine(ss.dbCfg.Type, connectionString)
	if err != nil {
		return nil, err
	}

	engine.SetMaxOpenConns(ss.dbCfg.MaxOpenConn)
	engine.SetMaxIdleConns(ss.dbCfg.MaxIdleConn)
	engine.SetConnMaxLifetime(time.Second * time.Duration(ss.dbCfg.ConnMaxLifetime))

	// configure sql logging
	debugSQL := ss.Cfg.Raw.Section("database").Key("log_queries").MustBool(false)
	if !debugSQL {
		engine.SetLogger(&xorm.DiscardLogger{})
	} else {
		engine.SetLogger(NewXormLogger(log.LvlInfo, log.New("sqlstore.xorm")))
		engine.ShowSQL(true)
		engine.ShowExecTime(true)
	}

	return engine, nil
}

func (ss *SQLStore) readConfig() {
	sec := ss.Cfg.Raw.Section("database")

	cfgURL := sec.Key("url").String()
	if len(cfgURL) != 0 {
		dbURL, _ := url.Parse(cfgURL)
		ss.dbCfg.Type = dbURL.Scheme
		ss.dbCfg.Host = dbURL.Host

		pathSplit := strings.Split(dbURL.Path, "/")
		if len(pathSplit) > 1 {
			ss.dbCfg.Name = pathSplit[1]
		}

		userInfo := dbURL.User
		if userInfo != nil {
			ss.dbCfg.User = userInfo.Username()
			ss.dbCfg.Pwd, _ = userInfo.Password()
		}

		ss.dbCfg.UrlQueryParams = dbURL.Query()
	} else {
		ss.dbCfg.Type = sec.Key("type").String()
		ss.dbCfg.Host = sec.Key("host").String()
		ss.dbCfg.Name = sec.Key("name").String()
		ss.dbCfg.User = sec.Key("user").String()
		ss.dbCfg.ConnectionString = sec.Key("connection_string").String()
		ss.dbCfg.Pwd = sec.Key("password").String()
	}

	ss.dbCfg.MaxOpenConn = sec.Key("max_open_conn").MustInt(0)
	ss.dbCfg.MaxIdleConn = sec.Key("max_idle_conn").MustInt(2)
	ss.dbCfg.ConnMaxLifetime = sec.Key("conn_max_lifetime").MustInt(14400)

	ss.dbCfg.SslMode = sec.Key("ssl_mode").String()
	ss.dbCfg.CaCertPath = sec.Key("ca_cert_path").String()
	ss.dbCfg.ClientKeyPath = sec.Key("client_key_path").String()
	ss.dbCfg.ClientCertPath = sec.Key("client_cert_path").String()
	ss.dbCfg.ServerCertName = sec.Key("server_cert_name").String()
	ss.dbCfg.Path = sec.Key("path").MustString("data/grafana.db")

	ss.dbCfg.CacheMode = sec.Key("cache_mode").MustString("private")
}

// Interface of arguments for testing db
type ITestDB interface {
	Helper()
	Fatalf(format string, args ...interface{})
	Logf(format string, args ...interface{})
}

var testSQLStore *SQLStore

// InitTestDB initializes the test DB.
func InitTestDB(t ITestDB) *SQLStore {
	t.Helper()
	if testSQLStore == nil {
		testSQLStore = &SQLStore{}
		testSQLStore.Bus = bus.New()
		testSQLStore.CacheService = localcache.New(5*time.Minute, 10*time.Minute)
		testSQLStore.skipEnsureDefaultOrgAndUser = false

		dbType := migrator.SQLite

		// environment variable present for test db?
		if db, present := os.LookupEnv("GRAFANA_TEST_DB"); present {
			t.Logf("Using database type %q", db)
			dbType = db
		}

		// set test db config
		testSQLStore.Cfg = setting.NewCfg()
		sec, err := testSQLStore.Cfg.Raw.NewSection("database")
		if err != nil {
			t.Fatalf("Failed to create section: %s", err)
		}
		if _, err := sec.NewKey("type", dbType); err != nil {
			t.Fatalf("Failed to create key: %s", err)
		}

		switch dbType {
		case "mysql":
			if _, err := sec.NewKey("connection_string", sqlutil.MySQLTestDB().ConnStr); err != nil {
				t.Fatalf("Failed to create key: %s", err)
			}
		case "postgres":
			if _, err := sec.NewKey("connection_string", sqlutil.PostgresTestDB().ConnStr); err != nil {
				t.Fatalf("Failed to create key: %s", err)
			}
		default:
			if _, err := sec.NewKey("connection_string", sqlutil.SQLite3TestDB().ConnStr); err != nil {
				t.Fatalf("Failed to create key: %s", err)
			}
		}

		// need to get engine to clean db before we init
		t.Logf("Creating database connection: %q", sec.Key("connection_string"))
		engine, err := xorm.NewEngine(dbType, sec.Key("connection_string").String())
		if err != nil {
			t.Fatalf("Failed to init test database: %v", err)
		}

		testSQLStore.Dialect = migrator.NewDialect(engine)

		// temp global var until we get rid of global vars
		dialect = testSQLStore.Dialect

		t.Logf("Cleaning DB")
		if err := dialect.CleanDB(); err != nil {
			t.Fatalf("Failed to clean test db %v", err)
		}

		if err := testSQLStore.Init(); err != nil {
			t.Fatalf("Failed to init test database: %v", err)
		}

		testSQLStore.engine.DatabaseTZ = time.UTC
		testSQLStore.engine.TZLocation = time.UTC
	}

	if err := dialect.TruncateDBTables(); err != nil {
		t.Fatalf("Failed to truncate test db %v", err)
	}

	return testSQLStore
}

func IsTestDbMySQL() bool {
	if db, present := os.LookupEnv("GRAFANA_TEST_DB"); present {
		return db == migrator.MySQL
	}

	return false
}

func IsTestDbPostgres() bool {
	if db, present := os.LookupEnv("GRAFANA_TEST_DB"); present {
		return db == migrator.Postgres
	}

	return false
}

type DatabaseConfig struct {
	Type             string
	Host             string
	Name             string
	User             string
	Pwd              string
	Path             string
	SslMode          string
	CaCertPath       string
	ClientKeyPath    string
	ClientCertPath   string
	ServerCertName   string
	ConnectionString string
	MaxOpenConn      int
	MaxIdleConn      int
	ConnMaxLifetime  int
	CacheMode        string
	UrlQueryParams   map[string][]string
}<|MERGE_RESOLUTION|>--- conflicted
+++ resolved
@@ -41,27 +41,10 @@
 
 const ServiceName = "SqlStore"
 const InitPriority = registry.High
-<<<<<<< HEAD
 
 func init() {
 	ss := &SQLStore{}
 	ss.Register()
-=======
-
-func init() {
-	ss := &SQLStore{}
-
-	// This change will make xorm use an empty default schema for postgres and
-	// by that mimic the functionality of how it was functioning before
-	// xorm's changes above.
-	xorm.DefaultPostgresSchema = ""
-
-	registry.Register(&registry.Descriptor{
-		Name:         ServiceName,
-		Instance:     ss,
-		InitPriority: InitPriority,
-	})
->>>>>>> 92585ddc
 }
 
 type SQLStore struct {
@@ -139,12 +122,6 @@
 
 func (ss *SQLStore) ensureMainOrgAndAdminUser() error {
 	err := ss.InTransaction(context.Background(), func(ctx context.Context) error {
-<<<<<<< HEAD
-		var stats models.SystemUserCountStats
-		err := ss.WithDbSession(ctx, func(sess *DBSession) error {
-			var rawSql = `SELECT COUNT(id) AS Count FROM ` + dialect.Quote("user")
-			if _, err := sess.SQL(rawSql).Get(&stats); err != nil {
-=======
 		ss.log.Debug("Ensuring main org and admin user exist")
 		var stats models.SystemUserCountStats
 		err := ss.WithDbSession(ctx, func(sess *DBSession) error {
@@ -152,7 +129,6 @@
 			// Just have to make sure it gets deserialized properly into models.SystemUserCountStats
 			rawSQL := `SELECT COUNT(id) AS Count FROM ` + dialect.Quote("user")
 			if _, err := sess.SQL(rawSQL).Get(&stats); err != nil {
->>>>>>> 92585ddc
 				return fmt.Errorf("could not determine if admin user exists: %w", err)
 			}
 
