package middleware

import (
	"context"
	"errors"
	"fmt"
	"net"
	"net/http"
	"path/filepath"
	"testing"
	"time"

	"github.com/stretchr/testify/assert"
	"github.com/stretchr/testify/require"
	"gopkg.in/macaron.v1"

	"github.com/grafana/grafana/pkg/api/dtos"
	"github.com/grafana/grafana/pkg/bus"
	"github.com/grafana/grafana/pkg/components/gtime"
	"github.com/grafana/grafana/pkg/infra/fs"
	"github.com/grafana/grafana/pkg/infra/remotecache"
	"github.com/grafana/grafana/pkg/login"
	"github.com/grafana/grafana/pkg/models"
	"github.com/grafana/grafana/pkg/registry"
	"github.com/grafana/grafana/pkg/services/auth"
	"github.com/grafana/grafana/pkg/services/contexthandler"
	"github.com/grafana/grafana/pkg/services/contexthandler/authproxy"
	"github.com/grafana/grafana/pkg/services/rendering"
	"github.com/grafana/grafana/pkg/services/sqlstore"
	"github.com/grafana/grafana/pkg/setting"
	"github.com/grafana/grafana/pkg/util"
)

<<<<<<< HEAD
func fakeGetTime(t *testing.T) {
	t.Helper()

	origGetTime := contexthandler.GetTime
	t.Cleanup(func() {
		contexthandler.GetTime = origGetTime
	})

	var timeSeed int64
	contexthandler.GetTime = func() time.Time {
=======
func fakeGetTime() func() time.Time {
	var timeSeed int64
	return func() time.Time {
>>>>>>> 5ad2da0b
		fakeNow := time.Unix(timeSeed, 0)
		timeSeed++
		return fakeNow
	}
}

func TestMiddleWareSecurityHeaders(t *testing.T) {
	middlewareScenario(t, "middleware should get correct x-xss-protection header", func(t *testing.T, sc *scenarioContext) {
		sc.fakeReq("GET", "/api/").exec()
		assert.Equal(t, "1; mode=block", sc.resp.Header().Get("X-XSS-Protection"))
	}, func(cfg *setting.Cfg) {
		cfg.XSSProtectionHeader = true
	})

	middlewareScenario(t, "middleware should not get x-xss-protection when disabled", func(t *testing.T, sc *scenarioContext) {
		sc.fakeReq("GET", "/api/").exec()
		assert.Empty(t, sc.resp.Header().Get("X-XSS-Protection"))
	}, func(cfg *setting.Cfg) {
		cfg.XSSProtectionHeader = false
	})

	middlewareScenario(t, "middleware should add correct Strict-Transport-Security header", func(t *testing.T, sc *scenarioContext) {
		sc.fakeReq("GET", "/api/").exec()
		assert.Equal(t, "max-age=64000", sc.resp.Header().Get("Strict-Transport-Security"))
		sc.cfg.StrictTransportSecurityPreload = true
		sc.fakeReq("GET", "/api/").exec()
		assert.Equal(t, "max-age=64000; preload", sc.resp.Header().Get("Strict-Transport-Security"))
		sc.cfg.StrictTransportSecuritySubDomains = true
		sc.fakeReq("GET", "/api/").exec()
		assert.Equal(t, "max-age=64000; preload; includeSubDomains", sc.resp.Header().Get("Strict-Transport-Security"))
	}, func(cfg *setting.Cfg) {
		cfg.Protocol = setting.HTTPSScheme
		cfg.StrictTransportSecurity = true
		cfg.StrictTransportSecurityMaxAge = 64000
	})
}

func TestMiddlewareContext(t *testing.T) {
	const noCache = "no-cache"

	middlewareScenario(t, "middleware should add context to injector", func(t *testing.T, sc *scenarioContext) {
		sc.fakeReq("GET", "/").exec()
		assert.NotNil(t, sc.context)
	})

	middlewareScenario(t, "Default middleware should allow get request", func(t *testing.T, sc *scenarioContext) {
		sc.fakeReq("GET", "/").exec()
		assert.Equal(t, 200, sc.resp.Code)
	})

	middlewareScenario(t, "middleware should add Cache-Control header for requests to API", func(t *testing.T, sc *scenarioContext) {
		sc.fakeReq("GET", "/api/search").exec()
		assert.Equal(t, noCache, sc.resp.Header().Get("Cache-Control"))
		assert.Equal(t, noCache, sc.resp.Header().Get("Pragma"))
		assert.Equal(t, "-1", sc.resp.Header().Get("Expires"))
	})

	middlewareScenario(t, "middleware should not add Cache-Control header for requests to datasource proxy API", func(
		t *testing.T, sc *scenarioContext) {
		sc.fakeReq("GET", "/api/datasources/proxy/1/test").exec()
		assert.Empty(t, sc.resp.Header().Get("Cache-Control"))
		assert.Empty(t, sc.resp.Header().Get("Pragma"))
		assert.Empty(t, sc.resp.Header().Get("Expires"))
	})

	middlewareScenario(t, "middleware should add Cache-Control header for requests with HTML response", func(
		t *testing.T, sc *scenarioContext) {
		sc.handlerFunc = func(c *models.ReqContext) {
			t.Log("Handler called")
			data := &dtos.IndexViewData{
				User:     &dtos.CurrentUser{},
				Settings: map[string]interface{}{},
				NavTree:  []*dtos.NavLink{},
			}
			t.Log("Calling HTML", "data", data, "render", c.Render)
			c.HTML(200, "index-template", data)
			t.Log("Returned HTML with code 200")
		}
		sc.fakeReq("GET", "/").exec()
		require.Equal(t, 200, sc.resp.Code)
		assert.Equal(t, noCache, sc.resp.Header().Get("Cache-Control"))
		assert.Equal(t, noCache, sc.resp.Header().Get("Pragma"))
		assert.Equal(t, "-1", sc.resp.Header().Get("Expires"))
	})

	middlewareScenario(t, "middleware should add X-Frame-Options header with deny for request when not allowing embedding", func(
		t *testing.T, sc *scenarioContext) {
		sc.fakeReq("GET", "/api/search").exec()
		assert.Equal(t, "deny", sc.resp.Header().Get("X-Frame-Options"))
	})

	middlewareScenario(t, "middleware should not add X-Frame-Options header for request when allowing embedding", func(
		t *testing.T, sc *scenarioContext) {
		sc.fakeReq("GET", "/api/search").exec()
		assert.Empty(t, sc.resp.Header().Get("X-Frame-Options"))
	}, func(cfg *setting.Cfg) {
		cfg.AllowEmbedding = true
	})

	middlewareScenario(t, "Invalid api key", func(t *testing.T, sc *scenarioContext) {
		sc.apiKey = "invalid_key_test"
		sc.fakeReq("GET", "/").exec()

		assert.Empty(t, sc.resp.Header().Get("Set-Cookie"))
		assert.Equal(t, 401, sc.resp.Code)
		assert.Equal(t, contexthandler.InvalidAPIKey, sc.respJson["message"])
	})

	middlewareScenario(t, "Valid API key", func(t *testing.T, sc *scenarioContext) {
		const orgID int64 = 12
		keyhash, err := util.EncodePassword("v5nAwpMafFP6znaS4urhdWDLS5511M42", "asd")
		require.NoError(t, err)

		bus.AddHandler("test", func(query *models.GetApiKeyByNameQuery) error {
			query.Result = &models.ApiKey{OrgId: orgID, Role: models.ROLE_EDITOR, Key: keyhash}
			return nil
		})

		sc.fakeReq("GET", "/").withValidApiKey().exec()

		require.Equal(t, 200, sc.resp.Code)

		assert.True(t, sc.context.IsSignedIn)
		assert.Equal(t, orgID, sc.context.OrgId)
		assert.Equal(t, models.ROLE_EDITOR, sc.context.OrgRole)
	})

	middlewareScenario(t, "Valid API key, but does not match DB hash", func(t *testing.T, sc *scenarioContext) {
		const keyhash = "Something_not_matching"

		bus.AddHandler("test", func(query *models.GetApiKeyByNameQuery) error {
			query.Result = &models.ApiKey{OrgId: 12, Role: models.ROLE_EDITOR, Key: keyhash}
			return nil
		})

		sc.fakeReq("GET", "/").withValidApiKey().exec()

		assert.Equal(t, 401, sc.resp.Code)
		assert.Equal(t, contexthandler.InvalidAPIKey, sc.respJson["message"])
	})

	middlewareScenario(t, "Valid API key, but expired", func(t *testing.T, sc *scenarioContext) {
<<<<<<< HEAD
		fakeGetTime(t)
=======
		sc.contextHandler.GetTime = fakeGetTime()
>>>>>>> 5ad2da0b

		keyhash, err := util.EncodePassword("v5nAwpMafFP6znaS4urhdWDLS5511M42", "asd")
		require.NoError(t, err)

		bus.AddHandler("test", func(query *models.GetApiKeyByNameQuery) error {
			// api key expired one second before
<<<<<<< HEAD
			expires := contexthandler.GetTime().Add(-1 * time.Second).Unix()
=======
			expires := sc.contextHandler.GetTime().Add(-1 * time.Second).Unix()
>>>>>>> 5ad2da0b
			query.Result = &models.ApiKey{OrgId: 12, Role: models.ROLE_EDITOR, Key: keyhash,
				Expires: &expires}
			return nil
		})

		sc.fakeReq("GET", "/").withValidApiKey().exec()

		assert.Equal(t, 401, sc.resp.Code)
		assert.Equal(t, "Expired API key", sc.respJson["message"])
	})

	middlewareScenario(t, "Non-expired auth token in cookie which is not being rotated", func(
		t *testing.T, sc *scenarioContext) {
		const userID int64 = 12

		sc.withTokenSessionCookie("token")

		bus.AddHandler("test", func(query *models.GetSignedInUserQuery) error {
			query.Result = &models.SignedInUser{OrgId: 2, UserId: userID}
			return nil
		})

		sc.userAuthTokenService.LookupTokenProvider = func(ctx context.Context, unhashedToken string) (*models.UserToken, error) {
			return &models.UserToken{
				UserId:        userID,
				UnhashedToken: unhashedToken,
			}, nil
		}

		sc.fakeReq("GET", "/").exec()

		require.NotNil(t, sc.context)
		require.NotNil(t, sc.context.UserToken)
		assert.True(t, sc.context.IsSignedIn)
		assert.Equal(t, userID, sc.context.UserId)
		assert.Equal(t, userID, sc.context.UserToken.UserId)
		assert.Equal(t, "token", sc.context.UserToken.UnhashedToken)
		assert.Empty(t, sc.resp.Header().Get("Set-Cookie"))
	})

	middlewareScenario(t, "Non-expired auth token in cookie which is being rotated", func(t *testing.T, sc *scenarioContext) {
		const userID int64 = 12

		sc.withTokenSessionCookie("token")

		bus.AddHandler("test", func(query *models.GetSignedInUserQuery) error {
			query.Result = &models.SignedInUser{OrgId: 2, UserId: userID}
			return nil
		})

		sc.userAuthTokenService.LookupTokenProvider = func(ctx context.Context, unhashedToken string) (*models.UserToken, error) {
			return &models.UserToken{
				UserId:        userID,
				UnhashedToken: "",
			}, nil
		}

		sc.userAuthTokenService.TryRotateTokenProvider = func(ctx context.Context, userToken *models.UserToken,
			clientIP net.IP, userAgent string) (bool, error) {
			userToken.UnhashedToken = "rotated"
			return true, nil
		}

		maxAge := int(sc.cfg.LoginMaxLifetime.Seconds())

		sameSiteModes := []http.SameSite{
			http.SameSiteNoneMode,
			http.SameSiteLaxMode,
			http.SameSiteStrictMode,
		}
		for _, sameSiteMode := range sameSiteModes {
			t.Run(fmt.Sprintf("Same site mode %d", sameSiteMode), func(t *testing.T) {
				origCookieSameSiteMode := setting.CookieSameSiteMode
				t.Cleanup(func() {
					setting.CookieSameSiteMode = origCookieSameSiteMode
				})
				setting.CookieSameSiteMode = sameSiteMode

				expectedCookiePath := "/"
				if len(sc.cfg.AppSubURL) > 0 {
					expectedCookiePath = sc.cfg.AppSubURL
				}
				expectedCookie := &http.Cookie{
					Name:     sc.cfg.LoginCookieName,
					Value:    "rotated",
					Path:     expectedCookiePath,
					HttpOnly: true,
					MaxAge:   maxAge,
					Secure:   setting.CookieSecure,
					SameSite: sameSiteMode,
				}

				sc.fakeReq("GET", "/").exec()

				assert.True(t, sc.context.IsSignedIn)
				assert.Equal(t, userID, sc.context.UserId)
				assert.Equal(t, userID, sc.context.UserToken.UserId)
				assert.Equal(t, "rotated", sc.context.UserToken.UnhashedToken)
				assert.Equal(t, expectedCookie.String(), sc.resp.Header().Get("Set-Cookie"))
			})
		}

		t.Run("Should not set cookie with SameSite attribute when setting.CookieSameSiteDisabled is true", func(t *testing.T) {
			origCookieSameSiteDisabled := setting.CookieSameSiteDisabled
			origCookieSameSiteMode := setting.CookieSameSiteMode
			t.Cleanup(func() {
				setting.CookieSameSiteDisabled = origCookieSameSiteDisabled
				setting.CookieSameSiteMode = origCookieSameSiteMode
			})
			setting.CookieSameSiteDisabled = true
			setting.CookieSameSiteMode = http.SameSiteLaxMode

			expectedCookiePath := "/"
			if len(sc.cfg.AppSubURL) > 0 {
				expectedCookiePath = sc.cfg.AppSubURL
			}
			expectedCookie := &http.Cookie{
				Name:     sc.cfg.LoginCookieName,
				Value:    "rotated",
				Path:     expectedCookiePath,
				HttpOnly: true,
				MaxAge:   maxAge,
				Secure:   setting.CookieSecure,
			}

			sc.fakeReq("GET", "/").exec()
			assert.Equal(t, expectedCookie.String(), sc.resp.Header().Get("Set-Cookie"))
		})
	})

	middlewareScenario(t, "Invalid/expired auth token in cookie", func(t *testing.T, sc *scenarioContext) {
		sc.withTokenSessionCookie("token")

		sc.userAuthTokenService.LookupTokenProvider = func(ctx context.Context, unhashedToken string) (*models.UserToken, error) {
			return nil, models.ErrUserTokenNotFound
		}

		sc.fakeReq("GET", "/").exec()

		assert.False(t, sc.context.IsSignedIn)
		assert.Equal(t, int64(0), sc.context.UserId)
		assert.Nil(t, sc.context.UserToken)
	})

	middlewareScenario(t, "When anonymous access is enabled", func(t *testing.T, sc *scenarioContext) {
<<<<<<< HEAD
		org, err := sc.sqlStore.CreateOrgWithMember(sc.cfg.AnonymousOrgName, 1)
		require.NoError(t, err)
=======
		const orgID int64 = 2

		bus.AddHandler("test", func(query *models.GetOrgByNameQuery) error {
			assert.Equal(t, "test", query.Name)

			query.Result = &models.Org{Id: orgID, Name: "test"}
			return nil
		})
>>>>>>> 5ad2da0b

		sc.fakeReq("GET", "/").exec()

		assert.Equal(t, int64(0), sc.context.UserId)
		assert.Equal(t, org.Id, sc.context.OrgId)
		assert.Equal(t, models.ROLE_EDITOR, sc.context.OrgRole)
		assert.False(t, sc.context.IsSignedIn)
	}, func(cfg *setting.Cfg) {
		cfg.AnonymousEnabled = true
		cfg.AnonymousOrgName = "test"
		cfg.AnonymousOrgRole = string(models.ROLE_EDITOR)
	})

	t.Run("auth_proxy", func(t *testing.T) {
		const userID int64 = 33
		const orgID int64 = 4

		configure := func(cfg *setting.Cfg) {
			cfg.AuthProxyEnabled = true
			cfg.AuthProxyAutoSignUp = true
			cfg.LDAPEnabled = true
			cfg.AuthProxyHeaderName = "X-WEBAUTH-USER"
			cfg.AuthProxyHeaderProperty = "username"
			cfg.AuthProxyHeaders = map[string]string{"Groups": "X-WEBAUTH-GROUPS"}
		}

		const hdrName = "markelog"
		const group = "grafana-core-team"

		middlewareScenario(t, "Should not sync the user if it's in the cache", func(t *testing.T, sc *scenarioContext) {
			bus.AddHandler("test", func(query *models.GetSignedInUserQuery) error {
				query.Result = &models.SignedInUser{OrgId: orgID, UserId: query.UserId}
				return nil
			})

			key := fmt.Sprintf(authproxy.CachePrefix, authproxy.HashCacheKey(hdrName+"-"+group))
			err := sc.remoteCacheService.Set(key, userID, 0)
			require.NoError(t, err)
			sc.fakeReq("GET", "/")

			sc.req.Header.Set(sc.cfg.AuthProxyHeaderName, hdrName)
			sc.req.Header.Set("X-WEBAUTH-GROUPS", group)
			sc.exec()

			assert.True(t, sc.context.IsSignedIn)
			assert.Equal(t, userID, sc.context.UserId)
			assert.Equal(t, orgID, sc.context.OrgId)
		}, configure)

		middlewareScenario(t, "Should respect auto signup option", func(t *testing.T, sc *scenarioContext) {
			var actualAuthProxyAutoSignUp *bool = nil

			bus.AddHandler("test", func(cmd *models.UpsertUserCommand) error {
				actualAuthProxyAutoSignUp = &cmd.SignupAllowed
				return login.ErrInvalidCredentials
			})

			sc.fakeReq("GET", "/")
			sc.req.Header.Set(sc.cfg.AuthProxyHeaderName, hdrName)
			sc.exec()

			assert.False(t, *actualAuthProxyAutoSignUp)
			assert.Equal(t, 407, sc.resp.Code)
			assert.Nil(t, sc.context)
		}, func(cfg *setting.Cfg) {
			configure(cfg)
			cfg.LDAPEnabled = false
			cfg.AuthProxyAutoSignUp = false
		})

		middlewareScenario(t, "Should create an user from a header", func(t *testing.T, sc *scenarioContext) {
			bus.AddHandler("test", func(query *models.GetSignedInUserQuery) error {
				if query.UserId > 0 {
					query.Result = &models.SignedInUser{OrgId: orgID, UserId: userID}
					return nil
				}
				return models.ErrUserNotFound
			})

			bus.AddHandler("test", func(cmd *models.UpsertUserCommand) error {
				cmd.Result = &models.User{Id: userID}
				return nil
			})

			sc.fakeReq("GET", "/")
			sc.req.Header.Set(sc.cfg.AuthProxyHeaderName, hdrName)
			sc.exec()

			assert.True(t, sc.context.IsSignedIn)
			assert.Equal(t, userID, sc.context.UserId)
			assert.Equal(t, orgID, sc.context.OrgId)
		}, func(cfg *setting.Cfg) {
			configure(cfg)
			cfg.LDAPEnabled = false
			cfg.AuthProxyAutoSignUp = true
		})

		middlewareScenario(t, "Should get an existing user from header", func(t *testing.T, sc *scenarioContext) {
			const userID int64 = 12
			const orgID int64 = 2

			bus.AddHandler("test", func(query *models.GetSignedInUserQuery) error {
				query.Result = &models.SignedInUser{OrgId: orgID, UserId: userID}
				return nil
			})

			bus.AddHandler("test", func(cmd *models.UpsertUserCommand) error {
				cmd.Result = &models.User{Id: userID}
				return nil
			})

			sc.fakeReq("GET", "/")
			sc.req.Header.Set(sc.cfg.AuthProxyHeaderName, hdrName)
			sc.exec()

			assert.True(t, sc.context.IsSignedIn)
			assert.Equal(t, userID, sc.context.UserId)
			assert.Equal(t, orgID, sc.context.OrgId)
		}, func(cfg *setting.Cfg) {
			configure(cfg)
			cfg.LDAPEnabled = false
		})

		middlewareScenario(t, "Should allow the request from whitelist IP", func(t *testing.T, sc *scenarioContext) {
			bus.AddHandler("test", func(query *models.GetSignedInUserQuery) error {
				query.Result = &models.SignedInUser{OrgId: orgID, UserId: userID}
				return nil
			})

			bus.AddHandler("test", func(cmd *models.UpsertUserCommand) error {
				cmd.Result = &models.User{Id: userID}
				return nil
			})

			sc.fakeReq("GET", "/")
			sc.req.Header.Set(sc.cfg.AuthProxyHeaderName, hdrName)
			sc.req.RemoteAddr = "[2001::23]:12345"
			sc.exec()

			assert.True(t, sc.context.IsSignedIn)
			assert.Equal(t, userID, sc.context.UserId)
			assert.Equal(t, orgID, sc.context.OrgId)
		}, func(cfg *setting.Cfg) {
			configure(cfg)
			cfg.AuthProxyWhitelist = "192.168.1.0/24, 2001::0/120"
			cfg.LDAPEnabled = false
		})

		middlewareScenario(t, "Should not allow the request from whitelisted IP", func(t *testing.T, sc *scenarioContext) {
			bus.AddHandler("test", func(query *models.GetSignedInUserQuery) error {
				query.Result = &models.SignedInUser{OrgId: orgID, UserId: userID}
				return nil
			})

			bus.AddHandler("test", func(cmd *models.UpsertUserCommand) error {
				cmd.Result = &models.User{Id: userID}
				return nil
			})

			sc.fakeReq("GET", "/")
			sc.req.Header.Set(sc.cfg.AuthProxyHeaderName, hdrName)
			sc.req.RemoteAddr = "[2001::23]:12345"
			sc.exec()

			assert.Equal(t, 407, sc.resp.Code)
			assert.Nil(t, sc.context)
		}, func(cfg *setting.Cfg) {
			configure(cfg)
			cfg.AuthProxyWhitelist = "8.8.8.8"
			cfg.LDAPEnabled = false
		})

		middlewareScenario(t, "Should return 407 status code if LDAP says no", func(t *testing.T, sc *scenarioContext) {
			bus.AddHandler("LDAP", func(cmd *models.UpsertUserCommand) error {
				return errors.New("Do not add user")
			})

			sc.fakeReq("GET", "/")
			sc.req.Header.Set(sc.cfg.AuthProxyHeaderName, hdrName)
			sc.exec()

			assert.Equal(t, 407, sc.resp.Code)
			assert.Nil(t, sc.context)
		}, configure)

		middlewareScenario(t, "Should return 407 status code if there is cache mishap", func(t *testing.T, sc *scenarioContext) {
			bus.AddHandler("Do not have the user", func(query *models.GetSignedInUserQuery) error {
				return errors.New("Do not add user")
			})

			sc.fakeReq("GET", "/")
			sc.req.Header.Set(sc.cfg.AuthProxyHeaderName, hdrName)
			sc.exec()

			assert.Equal(t, 407, sc.resp.Code)
			assert.Nil(t, sc.context)
		}, configure)
	})
}

func middlewareScenario(t *testing.T, desc string, fn scenarioFunc, cbs ...func(*setting.Cfg)) {
	t.Helper()

	t.Run(desc, func(t *testing.T) {
		t.Cleanup(bus.ClearBusHandlers)

		loginMaxLifetime, err := gtime.ParseDuration("30d")
		require.NoError(t, err)
		cfg := setting.NewCfg()
		cfg.LoginCookieName = "grafana_session"
		cfg.LoginMaxLifetime = loginMaxLifetime
		// Required when rendering errors
		cfg.ErrTemplateName = "error-template"
		for _, cb := range cbs {
			cb(cfg)
		}

		sc := &scenarioContext{t: t, cfg: cfg}

		viewsPath, err := filepath.Abs("../../public/views")
		require.NoError(t, err)
		exists, err := fs.Exists(viewsPath)
		require.NoError(t, err)
		require.Truef(t, exists, "Views directory should exist at %q", viewsPath)

		sc.m = macaron.New()
		sc.m.Use(AddDefaultResponseHeaders(cfg))
		sc.m.Use(macaron.Renderer(macaron.RenderOptions{
			Directory: viewsPath,
			Delims:    macaron.Delims{Left: "[[", Right: "]]"},
		}))

		ctxHdlr := getContextHandler(t, cfg)
<<<<<<< HEAD
		sc.sqlStore = ctxHdlr.SQLStore
=======
		sc.contextHandler = ctxHdlr
>>>>>>> 5ad2da0b
		sc.m.Use(ctxHdlr.Middleware)
		sc.m.Use(OrgRedirect(sc.cfg))

		sc.userAuthTokenService = ctxHdlr.AuthTokenService.(*auth.FakeUserAuthTokenService)
		sc.remoteCacheService = ctxHdlr.RemoteCache

		sc.defaultHandler = func(c *models.ReqContext) {
			require.NotNil(t, c)
			t.Log("Default HTTP handler called")
			sc.context = c
			if sc.handlerFunc != nil {
				sc.handlerFunc(sc.context)
			} else {
				t.Log("Returning JSON OK")
				resp := make(map[string]interface{})
				resp["message"] = "OK"
				c.JSON(200, resp)
			}
		}

		sc.m.Get("/", sc.defaultHandler)

		fn(t, sc)
	})
}

func getContextHandler(t *testing.T, cfg *setting.Cfg) *contexthandler.ContextHandler {
	t.Helper()

	sqlStore := sqlstore.InitTestDB(t)
	remoteCacheSvc := &remotecache.RemoteCache{}
	if cfg == nil {
		cfg = setting.NewCfg()
	}
	cfg.RemoteCacheOptions = &setting.RemoteCacheOptions{
<<<<<<< HEAD
		Name:    "database",
		ConnStr: "",
=======
		Name: "database",
>>>>>>> 5ad2da0b
	}
	userAuthTokenSvc := auth.NewFakeUserAuthTokenService()
	renderSvc := &fakeRenderService{}
	ctxHdlr := &contexthandler.ContextHandler{}

	err := registry.BuildServiceGraph([]interface{}{cfg}, []*registry.Descriptor{
		{
			Name:     sqlstore.ServiceName,
			Instance: sqlStore,
		},
		{
			Name:     remotecache.ServiceName,
			Instance: remoteCacheSvc,
		},
		{
			Name:     auth.ServiceName,
			Instance: userAuthTokenSvc,
		},
		{
			Name:     rendering.ServiceName,
			Instance: renderSvc,
		},
		{
			Name:     contexthandler.ServiceName,
			Instance: ctxHdlr,
		},
	})
	require.NoError(t, err)

	return ctxHdlr
}

type fakeRenderService struct {
	rendering.Service
}

func (s *fakeRenderService) Init() error {
	return nil
}<|MERGE_RESOLUTION|>--- conflicted
+++ resolved
@@ -31,22 +31,9 @@
 	"github.com/grafana/grafana/pkg/util"
 )
 
-<<<<<<< HEAD
-func fakeGetTime(t *testing.T) {
-	t.Helper()
-
-	origGetTime := contexthandler.GetTime
-	t.Cleanup(func() {
-		contexthandler.GetTime = origGetTime
-	})
-
-	var timeSeed int64
-	contexthandler.GetTime = func() time.Time {
-=======
 func fakeGetTime() func() time.Time {
 	var timeSeed int64
 	return func() time.Time {
->>>>>>> 5ad2da0b
 		fakeNow := time.Unix(timeSeed, 0)
 		timeSeed++
 		return fakeNow
@@ -189,22 +176,14 @@
 	})
 
 	middlewareScenario(t, "Valid API key, but expired", func(t *testing.T, sc *scenarioContext) {
-<<<<<<< HEAD
-		fakeGetTime(t)
-=======
 		sc.contextHandler.GetTime = fakeGetTime()
->>>>>>> 5ad2da0b
 
 		keyhash, err := util.EncodePassword("v5nAwpMafFP6znaS4urhdWDLS5511M42", "asd")
 		require.NoError(t, err)
 
 		bus.AddHandler("test", func(query *models.GetApiKeyByNameQuery) error {
 			// api key expired one second before
-<<<<<<< HEAD
-			expires := contexthandler.GetTime().Add(-1 * time.Second).Unix()
-=======
 			expires := sc.contextHandler.GetTime().Add(-1 * time.Second).Unix()
->>>>>>> 5ad2da0b
 			query.Result = &models.ApiKey{OrgId: 12, Role: models.ROLE_EDITOR, Key: keyhash,
 				Expires: &expires}
 			return nil
@@ -350,19 +329,8 @@
 	})
 
 	middlewareScenario(t, "When anonymous access is enabled", func(t *testing.T, sc *scenarioContext) {
-<<<<<<< HEAD
 		org, err := sc.sqlStore.CreateOrgWithMember(sc.cfg.AnonymousOrgName, 1)
 		require.NoError(t, err)
-=======
-		const orgID int64 = 2
-
-		bus.AddHandler("test", func(query *models.GetOrgByNameQuery) error {
-			assert.Equal(t, "test", query.Name)
-
-			query.Result = &models.Org{Id: orgID, Name: "test"}
-			return nil
-		})
->>>>>>> 5ad2da0b
 
 		sc.fakeReq("GET", "/").exec()
 
@@ -596,11 +564,8 @@
 		}))
 
 		ctxHdlr := getContextHandler(t, cfg)
-<<<<<<< HEAD
 		sc.sqlStore = ctxHdlr.SQLStore
-=======
 		sc.contextHandler = ctxHdlr
->>>>>>> 5ad2da0b
 		sc.m.Use(ctxHdlr.Middleware)
 		sc.m.Use(OrgRedirect(sc.cfg))
 
@@ -636,12 +601,7 @@
 		cfg = setting.NewCfg()
 	}
 	cfg.RemoteCacheOptions = &setting.RemoteCacheOptions{
-<<<<<<< HEAD
-		Name:    "database",
-		ConnStr: "",
-=======
 		Name: "database",
->>>>>>> 5ad2da0b
 	}
 	userAuthTokenSvc := auth.NewFakeUserAuthTokenService()
 	renderSvc := &fakeRenderService{}
