package middleware

import (
	"encoding/json"
	"net/http"
	"net/http/httptest"
	"testing"

	"gopkg.in/macaron.v1"

	"github.com/grafana/grafana/pkg/infra/remotecache"
	"github.com/grafana/grafana/pkg/models"
	"github.com/grafana/grafana/pkg/services/auth"
<<<<<<< HEAD
	"github.com/grafana/grafana/pkg/services/sqlstore"
=======
	"github.com/grafana/grafana/pkg/services/contexthandler"
>>>>>>> 5ad2da0b
	"github.com/grafana/grafana/pkg/setting"
	"github.com/stretchr/testify/require"
)

type scenarioContext struct {
	t                    *testing.T
	m                    *macaron.Macaron
	context              *models.ReqContext
	resp                 *httptest.ResponseRecorder
	apiKey               string
	authHeader           string
	tokenSessionCookie   string
	respJson             map[string]interface{}
	handlerFunc          handlerFunc
	defaultHandler       macaron.Handler
	url                  string
	userAuthTokenService *auth.FakeUserAuthTokenService
	remoteCacheService   *remotecache.RemoteCache
	cfg                  *setting.Cfg
<<<<<<< HEAD
	sqlStore             *sqlstore.SQLStore
=======
	contextHandler       *contexthandler.ContextHandler
>>>>>>> 5ad2da0b

	req *http.Request
}

func (sc *scenarioContext) withValidApiKey() *scenarioContext {
	sc.apiKey = "eyJrIjoidjVuQXdwTWFmRlA2em5hUzR1cmhkV0RMUzU1MTFNNDIiLCJuIjoiYXNkIiwiaWQiOjF9"
	return sc
}

func (sc *scenarioContext) withTokenSessionCookie(unhashedToken string) *scenarioContext {
	sc.tokenSessionCookie = unhashedToken
	return sc
}

func (sc *scenarioContext) withAuthorizationHeader(authHeader string) *scenarioContext {
	sc.authHeader = authHeader
	return sc
}

func (sc *scenarioContext) fakeReq(method, url string) *scenarioContext {
	sc.t.Helper()

	sc.resp = httptest.NewRecorder()
	req, err := http.NewRequest(method, url, nil)
	require.NoError(sc.t, err)
	sc.req = req

	return sc
}

func (sc *scenarioContext) fakeReqWithParams(method, url string, queryParams map[string]string) *scenarioContext {
	sc.t.Helper()

	sc.resp = httptest.NewRecorder()
	req, err := http.NewRequest(method, url, nil)
	require.NoError(sc.t, err)

	q := req.URL.Query()
	for k, v := range queryParams {
		q.Add(k, v)
	}
	req.URL.RawQuery = q.Encode()
	require.NoError(sc.t, err)
	sc.req = req

	return sc
}

func (sc *scenarioContext) exec() {
	sc.t.Helper()

	if sc.apiKey != "" {
		sc.t.Logf(`Adding header "Authorization: Bearer %s"`, sc.apiKey)
		sc.req.Header.Add("Authorization", "Bearer "+sc.apiKey)
	}

	if sc.authHeader != "" {
		sc.t.Logf(`Adding header "Authorization: %s"`, sc.authHeader)
		sc.req.Header.Add("Authorization", sc.authHeader)
	}

	if sc.tokenSessionCookie != "" {
		sc.t.Log(`Adding cookie`, "name", sc.cfg.LoginCookieName, "value", sc.tokenSessionCookie)
		sc.req.AddCookie(&http.Cookie{
			Name:  sc.cfg.LoginCookieName,
			Value: sc.tokenSessionCookie,
		})
	}

	sc.m.ServeHTTP(sc.resp, sc.req)

	if sc.resp.Header().Get("Content-Type") == "application/json; charset=UTF-8" {
		err := json.NewDecoder(sc.resp.Body).Decode(&sc.respJson)
		require.NoError(sc.t, err)
		sc.t.Log("Decoded JSON", "json", sc.respJson)
	} else {
		sc.t.Log("Not decoding JSON")
	}
}

type scenarioFunc func(t *testing.T, c *scenarioContext)
type handlerFunc func(c *models.ReqContext)<|MERGE_RESOLUTION|>--- conflicted
+++ resolved
@@ -11,11 +11,8 @@
 	"github.com/grafana/grafana/pkg/infra/remotecache"
 	"github.com/grafana/grafana/pkg/models"
 	"github.com/grafana/grafana/pkg/services/auth"
-<<<<<<< HEAD
+	"github.com/grafana/grafana/pkg/services/contexthandler"
 	"github.com/grafana/grafana/pkg/services/sqlstore"
-=======
-	"github.com/grafana/grafana/pkg/services/contexthandler"
->>>>>>> 5ad2da0b
 	"github.com/grafana/grafana/pkg/setting"
 	"github.com/stretchr/testify/require"
 )
@@ -35,11 +32,8 @@
 	userAuthTokenService *auth.FakeUserAuthTokenService
 	remoteCacheService   *remotecache.RemoteCache
 	cfg                  *setting.Cfg
-<<<<<<< HEAD
 	sqlStore             *sqlstore.SQLStore
-=======
 	contextHandler       *contexthandler.ContextHandler
->>>>>>> 5ad2da0b
 
 	req *http.Request
 }
