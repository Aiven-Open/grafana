--- conflicted
+++ resolved
@@ -10,19 +10,6 @@
 import { AlignedFrameWithGapTest } from '../uPlot/types';
 import uPlot, { AlignedData, AlignedDataWithGapTest } from 'uplot';
 
-<<<<<<< HEAD
-// very time oriented for now
-export const alignAndSortDataFramesByFieldName = (data: DataFrame[], fieldName: string): DataFrame => {
-  // normalize time field names
-  // in each frame find first time field and rename it to unified name
-  for (let i = 0; i < data.length; i++) {
-    const series = data[i];
-    for (let j = 0; j < series.fields.length; j++) {
-      const field = series.fields[j];
-      if (field.type === FieldType.time) {
-        field.name = fieldName;
-        break;
-=======
 /**
  * Returns a single DataFrame with:
  * - A shared time column
@@ -125,7 +112,6 @@
         if (ys[i] == null) {
           nulls.add(xs[i]);
         }
->>>>>>> 917b5c5f
       }
     }
 
