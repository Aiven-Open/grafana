--- conflicted
+++ resolved
@@ -56,9 +56,6 @@
     return !!(document.visibilityState === undefined || document.visibilityState === 'visible');
   };
 
-<<<<<<< HEAD
-  hasAccessToExplore = () => {
-=======
   // checks whether the passed interval is longer than the configured minimum refresh rate
   isAllowedInterval(interval: string) {
     if (!config.minRefreshInterval) {
@@ -75,9 +72,8 @@
   }
 
   hasAccessToExplore() {
->>>>>>> c3884abf
     return (this.isEditor || config.viewersCanEdit) && config.exploreEnabled;
-  };
+  }
 }
 
 const contextSrv = new ContextSrv();
