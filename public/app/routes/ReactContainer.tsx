--- conflicted
+++ resolved
@@ -48,13 +48,9 @@
         routeInfo: $route.current.$$route.routeInfo,
       };
 
-<<<<<<< HEAD
-      ReactDOM.render(WrapInProvider(store, provideTheme(component), props), elem[0]);
-=======
       document.body.classList.add('is-react');
 
-      ReactDOM.render(WrapInProvider(store, component, props), elem[0]);
->>>>>>> b32d420a
+      ReactDOM.render(WrapInProvider(store, provideTheme(component), props), elem[0]);
 
       scope.$on('$destroy', () => {
         document.body.classList.remove('is-react');
