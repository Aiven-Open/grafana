--- conflicted
+++ resolved
@@ -156,53 +156,10 @@
 });
 
 describe('decorateWithGraphResult', () => {
-<<<<<<< HEAD
-  describe('when used without error', () => {
-    // [Zoltán]: Not sure if this test makes sense anymore
-    it('then the graphResult should be correct', done => {
-      const { timeSeries } = getTestContext();
-      const panelData = createExplorePanelData({ graphFrames: [timeSeries] });
-
-      observableTester().subscribeAndExpectOnNext({
-        observable: of(panelData).pipe(decorateWithGraphResult()),
-        expect: panelData => {
-          expect(panelData.graphResult![0]).toEqual(timeSeries);
-=======
   it('should process the graph dataFrames', () => {
     const { timeSeries } = getTestContext();
     const panelData = createExplorePanelData({ graphFrames: [timeSeries] });
-    console.log(decorateWithGraphResult(panelData).graphResult);
-    expect(decorateWithGraphResult(panelData).graphResult).toMatchObject([
-      {
-        label: 'A-series',
-        data: [
-          [100, 4],
-          [200, 5],
-          [300, 6],
-        ],
-        isVisible: true,
-        yAxis: {
-          index: 1,
->>>>>>> a0932f4d
-        },
-        seriesIndex: 0,
-        timeStep: 100,
-      },
-      {
-        label: 'B-series',
-        data: [
-          [100, 7],
-          [200, 8],
-          [300, 9],
-        ],
-        isVisible: true,
-        yAxis: {
-          index: 1,
-        },
-        seriesIndex: 1,
-        timeStep: 100,
-      },
-    ]);
+    expect(decorateWithGraphResult(panelData).graphResult).toMatchObject([timeSeries]);
   });
 
   it('returns null if it gets empty array', () => {
